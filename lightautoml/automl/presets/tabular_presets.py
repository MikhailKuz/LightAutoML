--- conflicted
+++ resolved
@@ -39,12 +39,9 @@
 logger = get_logger(__name__)
 
 
-<<<<<<< HEAD
-=======
 
 
 @record_history(enabled=False)
->>>>>>> b66a9a70
 class TabularAutoML(AutoMLPreset):
     """
     Classic preset - work with tabular data.
