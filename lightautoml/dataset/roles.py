"""Role contains information about the column, which determines how it is processed."""

from datetime import datetime
from typing import Union, Callable, Optional, Sequence, Any

import numpy as np
from log_calls import record_history

Dtype = Union[Callable, type, str]


# valid_features_str_names = []

@record_history(enabled=False)
class ColumnRole:
    """Abstract class for column role.

    Role type defines column dtype,
    place of column in dataset and transformers
    and set additional attributes which impacts
    on the way how it's handled.

    """
    dtype = object
    force_input = False
    _name = 'Abstract'

    @property
    def name(self) -> str:
        """Get str role name.

        Returns:
            str role name.

        """
        return self._name

    def __repr__(self) -> str:
        """String view of role.

        Returns:
            Representation string.

        """
        params = [(x, self.__dict__[x]) for x in self.__dict__ if x not in ['dtype', 'name']]

        return '{0} role, dtype {1}. Additional params: {2}'.format(self.name, self.dtype, params)

    def __hash__(self) -> int:
        """Define how to hash - hash from str view.

        Returns:
            Hashed name of column.

        """
        return hash(self.__repr__())

    def __eq__(self, other: Any) -> bool:
        """Define how to compare - if reprs are equal (hashed).

        Args:
            other: Another :class:`~lightautoml.dataset.roles.ColumnRole`.

        Returns:
<<<<<<< HEAD
            ``True`` if equal.
=======
            `True` if equal.
>>>>>>> ca69bcdb

        """
        return self.__repr__() == other.__repr__()

    @staticmethod
    def from_string(name: str, **kwargs: Any) -> 'ColumnRole':
        """Create default params role from string.

        Args:
            name: Role name.

        Returns:
            Corresponding role object.

        """
        name = name.lower()

        if name in ['target']:
            return TargetRole(**kwargs)

        if name in ['numeric']:
            return NumericRole(**kwargs)

        if name in ['category']:
            return CategoryRole(**kwargs)

        if name in ['text']:
            return TextRole(**kwargs)

        if name in ['datetime']:
            return DatetimeRole(**kwargs)

        if name in ['base_date']:
            kwargs = {**{'seasonality': (), 'base_date': True}, **kwargs}
            return DatetimeRole(**kwargs)

        if name in ['group']:
            return GroupRole()

        if name in ['drop']:
            return DropRole()

        if name in ['id']:
            kwargs = {**{'encoding_type': 'oof', 'unknown': 1}, **kwargs}
            return CategoryRole(**kwargs)

        if name in ['folds']:
            return FoldsRole()

        if name in ['weights']:
            return WeightsRole()

        if name in ['path']:
            return PathRole()

        if name in ['treatment']:
            return TreatmentRole()

        raise ValueError('Unknown string role')


@record_history(enabled=False)
class NumericRole(ColumnRole):
    """Numeric role."""
    _name = 'Numeric'

    def __init__(self, dtype: Dtype = np.float32,
                 force_input: bool = False,
                 prob: bool = False, discretization: bool = False):
        """Create numeric role with specific numeric dtype.

        Args:
            dtype: Variable type.
            force_input: Select a feature for training,
              regardless of the selector results.
            prob: If input number is probability.

        """
        self.dtype = dtype
        self.force_input = force_input
        self.prob = prob
        self.discretization = discretization


@record_history(enabled=False)
class CategoryRole(ColumnRole):
    """Category role."""
    _name = 'Category'

    def __init__(self, dtype: Dtype = object, encoding_type: str = 'auto', unknown: int = 5, force_input: bool = False,
                 label_encoded: bool = False, ordinal: bool = False):
        """Create category role with specific dtype and attrs.

        Args:
            dtype: Variable type.
            encoding_type: Encoding type.
            unknown: Cut-off freq to process rare categories as unseen.
<<<<<<< HEAD
            force_input: Select a feature for training,
              regardless of the selector results.

        Note:
            Valid encoding_type:

                - `'auto'` - default processing
                - `'int'` - encode with int
                - `'oof'` - out-of-fold target encoding
                - `'freq'` - frequency encoding
                - `'ohe'` - one hot encoding

=======
            force_input: Select a feature for training regardless of the selector results.

        Note:
            Valid encoding_type:

                - auto - default processing
                - int - encode with int
                - oof - out-of-fold target encoding
                - freq - frequency encoding
                - ohe - one hot encoding

<<<<<<< HEAD
>>>>>>> Uplift modeling
=======
>>>>>>> ca69bcdb
        """
        # TODO: assert dtype is object, 'Dtype for category should be defined' ?
        # assert encoding_type == 'auto', 'For the moment only auto is supported'
        # TODO: support all encodings
        self.dtype = dtype
        self.encoding_type = encoding_type
        self.unknown = unknown
        self.force_input = force_input
        self.label_encoded = label_encoded
        self.ordinal = ordinal


@record_history(enabled=False)
class TextRole(ColumnRole):
    """Text role."""
    _name = 'Text'

    def __init__(self, dtype: Dtype = str,
                 force_input: bool = True):
        """Create text role with specific dtype and attrs.

        Args:
            dtype: Variable type.
            force_input: Select a feature for training,
              regardless of the selector results.

        """
        self.dtype = dtype
        self.force_input = force_input


@record_history(enabled=False)
class DatetimeRole(ColumnRole):
    """Datetime role."""
    _name = 'Datetime'

    def __init__(self, dtype: Dtype = np.datetime64, seasonality: Optional[Sequence[str]] = ('y', 'm', 'wd'),
                 base_date: bool = False,
                 date_format: Optional[str] = None, unit: Optional[str] = None, origin: Union[str, datetime] = 'unix',
                 force_input: bool = False, base_feats: bool = True,
                 country: Optional[str] = None, prov: Optional[str] = None, state: Optional[str] = None):
        """Create datetime role with specific dtype and attrs.

        Args:
            dtype: Variable type.
            seasonality: Seasons to extract from date.
              Valid are: 'y', 'm', 'd', 'wd', 'hour',
              'min', 'sec', 'ms', 'ns'.
            base_date: Base date is used to calculate difference
              with other dates, like `age = report_dt - birth_dt`.
            date_format: Format to parse date.
            unit: The unit of the arg denote the unit, pandas like, see more:
              https://pandas.pydata.org/pandas-docs/stable/reference/api/pandas.to_datetime.html.
            origin: Define the reference date, pandas like, see more:
              https://pandas.pydata.org/pandas-docs/stable/reference/api/pandas.to_datetime.html.
            force_input: Select a feature for training,
              regardless of the selector results.
            base_feats: To calculate feats on base date.
            country: Datetime metadata to extract holidays.
            prov: Datetime metadata to extract holidays.
            state: Datetime metadata to extract holidays.

        """
        self.dtype = dtype
        self.seasonality = []
        if seasonality is not None:
            self.seasonality = seasonality
        self.base_date = base_date
        self.format = date_format
        self.unit = unit
        self.origin = origin

        self.force_input = force_input
        if self.base_date:
            self.force_input = True
        self.base_feats = base_feats

        self.country = country
        self.prov = prov
        self.state = state


# class MixedRole(ColumnRole):
#     """
#     Mixed role. If exact role extraction is difficult, it goes into both pipelines
#     """

@record_history(enabled=False)
class TargetRole(ColumnRole):
    """Target role."""
    _name = 'Target'

    def __init__(self, dtype: Dtype = np.float32):
        """Create target role with specific numeric dtype.

        Args:
            dtype: Dtype of target.

        """
        self.dtype = dtype


@record_history(enabled=False)
class GroupRole(ColumnRole):
    """Group role."""
    _name = 'Group'


@record_history(enabled=False)
class DropRole(ColumnRole):
    """Drop role."""
    _name = 'Drop'


@record_history(enabled=False)
class WeightsRole(ColumnRole):
    """Weights role."""
    _name = 'Weights'


@record_history(enabled=False)
class FoldsRole(ColumnRole):
    """Folds role."""
    _name = 'Folds'


@record_history(enabled=False)
class PathRole(ColumnRole):
    """Path role."""
    _name = 'Path'


@record_history(enabled=False)
class TreatmentRole(ColumnRole):
    """Uplift Treatment Role."""
    _name = 'Treatment'<|MERGE_RESOLUTION|>--- conflicted
+++ resolved
@@ -62,11 +62,7 @@
             other: Another :class:`~lightautoml.dataset.roles.ColumnRole`.
 
         Returns:
-<<<<<<< HEAD
             ``True`` if equal.
-=======
-            `True` if equal.
->>>>>>> ca69bcdb
 
         """
         return self.__repr__() == other.__repr__()
@@ -164,7 +160,6 @@
             dtype: Variable type.
             encoding_type: Encoding type.
             unknown: Cut-off freq to process rare categories as unseen.
-<<<<<<< HEAD
             force_input: Select a feature for training,
               regardless of the selector results.
 
@@ -177,22 +172,6 @@
                 - `'freq'` - frequency encoding
                 - `'ohe'` - one hot encoding
 
-=======
-            force_input: Select a feature for training regardless of the selector results.
-
-        Note:
-            Valid encoding_type:
-
-                - auto - default processing
-                - int - encode with int
-                - oof - out-of-fold target encoding
-                - freq - frequency encoding
-                - ohe - one hot encoding
-
-<<<<<<< HEAD
->>>>>>> Uplift modeling
-=======
->>>>>>> ca69bcdb
         """
         # TODO: assert dtype is object, 'Dtype for category should be defined' ?
         # assert encoding_type == 'auto', 'For the moment only auto is supported'
