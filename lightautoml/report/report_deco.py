"""Classes for report generation and add-ons."""

import os
from copy import copy

import matplotlib.pyplot as plt
import numpy as np
import pandas as pd
import seaborn as sns
from jinja2 import FileSystemLoader, Environment
from json2html import json2html
from sklearn.metrics import roc_auc_score, precision_recall_fscore_support, roc_curve, precision_recall_curve, \
    average_precision_score, explained_variance_score, mean_absolute_error, \
    mean_squared_error, median_absolute_error, r2_score, f1_score, precision_score, recall_score, confusion_matrix

from ..utils.logging import get_logger

logger = get_logger(__name__)

base_dir = os.path.dirname(__file__)


def extract_params(input_struct):
    params = dict()
    iterator = input_struct if isinstance(input_struct, dict) else input_struct.__dict__
    for key in iterator:
        if key.startswith(('_', 'autonlp_params')):
            continue
        value = iterator[key]
        if type(value) in [bool, int, float, str]:
            params[key] = value
        elif value is None:
            params[key] = None
        elif hasattr(value, '__dict__') or isinstance(value, dict):
            params[key] = extract_params(value)
        else:
            params[key] = str(type(value))
    return params

def plot_roc_curve_image(data, path):
    sns.set(style="whitegrid", font_scale=1.5)
    plt.figure(figsize=(10, 10));

    fpr, tpr, _ = roc_curve(data['y_true'], data['y_pred'])
    auc_score = roc_auc_score(data['y_true'], data['y_pred'])

    lw = 2
    plt.plot(fpr, tpr, color='blue', lw=lw, label='Trained model');
    plt.plot([0, 1], [0, 1], color='red', lw=lw, linestyle='--', label='Random model');
    plt.xlim([-0.05, 1.05]);
    plt.ylim([-0.05, 1.05]);
    plt.xlabel('False Positive Rate');
    plt.ylabel('True Positive Rate');
    lgd = plt.legend(bbox_to_anchor=(0.5, -0.15), loc='upper center', ncol=2);
    plt.xticks(np.arange(0, 1.01, 0.05), rotation=45);
    plt.yticks(np.arange(0, 1.01, 0.05));
    plt.grid(color='gray', linestyle='-', linewidth=1);
    plt.title('ROC curve (GINI = {:.3f})'.format(2 * auc_score - 1));
    plt.savefig(path, bbox_extra_artists=(lgd,), bbox_inches='tight');
    plt.close()
    return auc_score


def plot_pr_curve_image(data, path):
    sns.set(style="whitegrid", font_scale=1.5)
    plt.figure(figsize=(10, 10));

    precision, recall, _ = precision_recall_curve(data['y_true'], data['y_pred'])
    ap_score = average_precision_score(data['y_true'], data['y_pred'])

    lw = 2
    plt.plot(recall, precision, color='blue', lw=lw, label='Trained model');
    positive_rate = np.sum(data['y_true'] == 1) / data.shape[0]
    plt.plot([0, 1], [positive_rate, positive_rate], \
             color='red', lw=lw, linestyle='--', label='Random model');
    plt.xlim([-0.05, 1.05]);
    plt.ylim([0.45, 1.05]);
    plt.xlabel('Recall');
    plt.ylabel('Precision');
    lgd = plt.legend(bbox_to_anchor=(0.5, -0.15), loc='upper center', ncol=2);
    plt.xticks(np.arange(0, 1.01, 0.05), rotation=45);
    plt.yticks(np.arange(0, 1.01, 0.05));
    plt.grid(color='gray', linestyle='-', linewidth=1);
    plt.title('PR curve (AP = {:.3f})'.format(ap_score));
    plt.savefig(path, bbox_extra_artists=(lgd,), bbox_inches='tight');
    plt.close()


def plot_preds_distribution_by_bins(data, path):
    sns.set(style="whitegrid", font_scale=1.5)
    fig, axs = plt.subplots(figsize=(16, 10))

    box_plot_data = []
    labels = []
    for name, group in data.groupby('bin'):
        labels.append(name)
        box_plot_data.append(group['y_pred'].values)

    box = axs.boxplot(box_plot_data, patch_artist=True, labels=labels)
    for patch in box['boxes']:
        patch.set_facecolor('green')
    axs.set_yscale('log')
    axs.set_xlabel('Bin number')
    axs.set_ylabel('Prediction')
    axs.set_title('Distribution of object predictions by bin')

    fig.savefig(path, bbox_inches='tight');
    plt.close()


def plot_distribution_of_logits(data, path):
    sns.set(style="whitegrid", font_scale=1.5)
    fig, axs = plt.subplots(figsize=(16, 10))

    data['proba_logit'] = np.log(data['y_pred'].values / (1 - data['y_pred'].values))
    sns.kdeplot(data[data['y_true'] == 0]['proba_logit'], shade=True, color="r", label='Class 0 logits', ax=axs)
    sns.kdeplot(data[data['y_true'] == 1]['proba_logit'], shade=True, color="g", label='Class 1 logits', ax=axs)
    axs.set_xlabel('Logits')
    axs.set_ylabel('Density')
    axs.set_title('Logits distribution of object predictions (by classes)');
    fig.savefig(path, bbox_inches='tight');
    plt.close()


def plot_pie_f1_metric(data, F1_thresh, path):
    tn, fp, fn, tp = confusion_matrix(data['y_true'], (data['y_pred'] > F1_thresh).astype(int)).ravel()
    (_, prec), (_, rec), (_, F1), (_, _) = precision_recall_fscore_support(data['y_true'],
                                                                           (data['y_pred'] > F1_thresh).astype(int))

    sns.set(style="whitegrid", font_scale=1.5)
    fig, ax = plt.subplots(figsize=(20, 10), subplot_kw=dict(aspect="equal"))

    recipe = ["{} True Positives".format(tp),
              "{} False Positives".format(fp),
              "{} False Negatives".format(fn),
              "{} True Negatives".format(tn)]

    wedges, texts = ax.pie([tp, fp, fn, tn], wedgeprops=dict(width=0.5), startangle=-40)

    bbox_props = dict(boxstyle="square,pad=0.3", fc="w", ec="k", lw=0.72)
    kw = dict(arrowprops=dict(arrowstyle="-", color='k'),
              bbox=bbox_props, zorder=0, va="center")

    for i, p in enumerate(wedges):
        ang = (p.theta2 - p.theta1) / 2. + p.theta1
        y = np.sin(np.deg2rad(ang))
        x = np.cos(np.deg2rad(ang))
        horizontalalignment = {-1: "right", 1: "left"}[int(np.sign(x))]
        connectionstyle = "angle,angleA=0,angleB={}".format(ang)
        kw["arrowprops"].update({"connectionstyle": connectionstyle})
        ax.annotate(recipe[i], xy=(x, y), xytext=(1.35 * np.sign(x), 1.4 * y),
                    horizontalalignment=horizontalalignment, **kw)

    ax.set_title(
        "Trained model: Precision = {:.2f}%, Recall = {:.2f}%, F1-Score = {:.2f}%".format(prec * 100, rec * 100, F1 * 100))
    plt.savefig(path, bbox_inches='tight');
    plt.close()
    return prec, rec, F1


def f1_score_w_co(data, min_co=.01, max_co=.99, step=0.01):
    data['y_pred'] = np.clip(np.ceil(data['y_pred'].values / step) * step, min_co, max_co)

    pos = data['y_true'].sum()
    neg = data['y_true'].shape[0] - pos

    grp = pd.DataFrame(data).groupby('y_pred')['y_true'].agg(['sum', 'count'])
    grp.sort_index(inplace=True)

    grp['fp'] = grp['sum'].cumsum()
    grp['tp'] = pos - grp['fp']
    grp['tn'] = (grp['count'] - grp['sum']).cumsum()
    grp['fn'] = neg - grp['tn']

    grp['pr'] = grp['tp'] / (grp['tp'] + grp['fp'])
    grp['rec'] = grp['tp'] / (grp['tp'] + grp['fn'])

    grp['f1_score'] = 2 * (grp['pr'] * grp['rec']) / (grp['pr'] + grp['rec'])

    best_score = grp['f1_score'].max()
    best_co = grp.index.values[grp['f1_score'] == best_score].mean()

    # print((y_pred < best_co).mean())

    return best_score, best_co


def get_bins_table(data):
    bins_table = data.groupby('bin').agg({'y_true': [len, np.mean], \
                                          'y_pred': [np.min, np.mean, np.max]}).reset_index()
    bins_table.columns = ['Bin number', 'Amount of objects', 'Mean target', \
                          'Min probability', 'Average probability', 'Max probability']
    return bins_table.to_html(index=False)


# Regression plots:

def plot_target_distribution_1(data, path):
    sns.set(style="whitegrid", font_scale=1.5)
    fig, axs = plt.subplots(2, 1, figsize=(16, 20))

    sns.kdeplot(data['y_true'], shade=True, color="g", ax=axs[0])
    axs[0].set_xlabel('Target value')
    axs[0].set_ylabel('Density')
    axs[0].set_title('Target distribution (y_true)');

    sns.kdeplot(data['y_pred'], shade=True, color="r", ax=axs[1])
    axs[1].set_xlabel('Target value')
    axs[1].set_ylabel('Density')
    axs[1].set_title('Target distribution (y_pred)');

    fig.savefig(path, bbox_inches='tight');
    plt.close()


def plot_target_distribution_2(data, path):
    sns.set(style="whitegrid", font_scale=1.5)
    fig, axs = plt.subplots(figsize=(16, 10))

    sns.kdeplot(data['y_true'], shade=True, color="g", label="y_true", ax=axs)
    sns.kdeplot(data['y_pred'], shade=True, color="r", label="y_pred", ax=axs)
    axs.set_xlabel('Target value')
    axs.set_ylabel('Density')
    axs.set_title('Target distribution');

    fig.savefig(path, bbox_inches='tight');
    plt.close()


def plot_target_distribution(data, path):
    data_pred = pd.DataFrame({'Target value': data['y_pred']})
    data_pred['source'] = 'y_pred'
    data_true = pd.DataFrame({'Target value': data['y_true']})
    data_true['source'] = 'y_true'
    data = pd.concat([data_pred, data_true], ignore_index=True)

    sns.set(style="whitegrid", font_scale=1.5)
    g = sns.displot(data, x="Target value", row="source", height=9, aspect=1.5, kde=True, color="m",
                    facet_kws=dict(margin_titles=True))
    g.fig.suptitle("Target distribution")
    g.fig.tight_layout()
    g.fig.subplots_adjust(top=0.95)

    g.fig.savefig(path, bbox_inches='tight');
    plt.close()


def plot_error_hist(data, path):
    sns.set(style="whitegrid", font_scale=1.5)
    fig, ax = plt.subplots(figsize=(16, 10))

    g = sns.kdeplot(data['y_pred'] - data['y_true'], shade=True, color="m", ax=ax)
    ax.set_xlabel('Error = y_pred - y_true')
    ax.set_ylabel('Density')
    ax.set_title('Error histogram');

    fig.savefig(path, bbox_inches='tight');
    plt.close()


def plot_reg_scatter(data, path):
    sns.set(style="whitegrid", font_scale=1.5)
    g = sns.jointplot(x="y_pred", y="y_true", data=data, \
                      kind="reg", truncate=False, color="m", \
                      height=14)
    g.fig.suptitle("Scatter plot")
    g.fig.tight_layout()
    g.fig.subplots_adjust(top=0.95)

    g.fig.savefig(path, bbox_inches='tight');
    plt.close()


# Multiclass plots:

def plot_confusion_matrix(data, path):
    sns.set(style="whitegrid", font_scale=1.5)
    fig, ax = plt.subplots(figsize=(16, 12))

    cmat = confusion_matrix(data['y_true'], data['y_pred'], normalize='true')
    g = sns.heatmap(cmat, annot=True, linewidths=.5, cmap='Purples', ax=ax)
    ax.set_xlabel('y_pred')
    ax.set_ylabel('y_true')
    ax.set_title('Confusion matrix');

    fig.savefig(path, bbox_inches='tight');
    plt.close()


class ReportDeco:
    """
    Decorator to wrap :class:`~lightautoml.automl.base.AutoML` class to generate html report on ``fit_predict`` and ``predict``.

    Example:

        >>> report_automl = ReportDeco(output_path='output_path', report_file_name='report_file_name')(automl).
        >>> report_automl.fit_predict(train_data)
        >>> report_automl.predict(test_data)

    Report will be generated at output_path/report_file_name automatically.

    Warning:
         Do not use it just to inference (if you don't need report), because:

            - It needs target variable to calc performance metrics.
            - It takes additional time to generate report.
            - Dump of decorated automl takes more memory to store.

    To get unwrapped fitted instance to pickle
    and inferecne access ``report_automl.model`` attribute.

    """

    @property
    def model(self):
        """Get unwrapped model.

        Returns:
            model.

        """
        return self._model

    @property
    def mapping(self):
        return self._model.reader.class_mapping

    def __init__(self, *args, **kwargs):
        """

        Note:
            Valid kwargs are:

                - output_path: Folder with report files.
                - report_file_name: Name of main report file.

        Args:
            *args: Arguments.
            **kwargs: Additional parameters.

        """
        if not kwargs:
            kwargs = {}

        # self.task = kwargs.get('task', 'binary')
        self.n_bins = kwargs.get('n_bins', 20)
        self.template_path = kwargs.get('template_path', os.path.join(base_dir, 'lama_report_templates/'))
        self.output_path = kwargs.get('output_path', 'lama_report/')
        self.report_file_name = kwargs.get('report_file_name', 'lama_interactive_report.html')
        self.pdf_file_name = kwargs.get('pdf_file_name', None)

        if not os.path.exists(self.output_path):
            os.makedirs(self.output_path, exist_ok=True)

        self._base_template_path = 'lama_base_template.html'
        self._model_section_path = 'model_section.html'
        self._train_set_section_path = 'train_set_section.html'
        self._results_section_path = 'results_section.html'

        self._inference_section_path = {'binary': 'binary_inference_section.html', \
                                        'reg': 'reg_inference_section.html', \
                                        'multiclass': 'multiclass_inference_section.html'}

        self.title = 'LAMA report'
        self.sections_order = ['intro', 'model', 'train_set', 'results']
        self._sections = {}
        self._sections['intro'] = '<p>This report was generated automatically.</p>'
        self._model_results = []

        self.generate_report()

    def __call__(self, model):
        self._model = model

        # AutoML only
        self.task = self._model.task._name  # valid_task_names = ['binary', 'reg', 'multiclass']

        # add informataion to report
        self._model_name = model.__class__.__name__
        self._model_parameters = json2html.convert(extract_params(model))
        self._model_summary = None

        self._sections = {}
        self._sections['intro'] = '<p>This report was generated automatically.</p>'
        self._model_results = []
        self._n_test_sample = 0

        self._generate_model_section()
        self.generate_report()
        return self

    def _binary_classification_details(self, data):
        self._inference_content['sample_bins_table'] = get_bins_table(data)
        prec, rec, F1 = plot_pie_f1_metric(data, self._F1_thresh, \
                                           path=os.path.join(self.output_path, self._inference_content['pie_f1_metric']))
        auc_score = plot_roc_curve_image(data, path=os.path.join(self.output_path, self._inference_content['roc_curve']))
        plot_pr_curve_image(data, path=os.path.join(self.output_path, self._inference_content['pr_curve']))
        plot_preds_distribution_by_bins(data, path=os.path.join(self.output_path, \
                                                                self._inference_content['preds_distribution_by_bins']))
        plot_distribution_of_logits(data, path=os.path.join(self.output_path, \
                                                            self._inference_content['distribution_of_logits']))
        return auc_score, prec, rec, F1

    def _regression_details(self, data):
        # graphics
        plot_target_distribution(data, path=os.path.join(self.output_path, self._inference_content['target_distribution']))
        plot_error_hist(data, path=os.path.join(self.output_path, self._inference_content['error_hist']))
        plot_reg_scatter(data, path=os.path.join(self.output_path, self._inference_content['scatter_plot']))
        # metrics
        mean_ae = mean_absolute_error(data['y_true'], data['y_pred'])
        median_ae = median_absolute_error(data['y_true'], data['y_pred'])
        mse = mean_squared_error(data['y_true'], data['y_pred'])
        r2 = r2_score(data['y_true'], data['y_pred'])
        evs = explained_variance_score(data['y_true'], data['y_pred'])
        return mean_ae, median_ae, mse, r2, evs

    def _multiclass_details(self, data):
        y_true = data['y_true']
        y_pred = data['y_pred']
        # precision
        p_micro = precision_score(y_true, y_pred, average='micro')
        p_macro = precision_score(y_true, y_pred, average='macro')
        p_weighted = precision_score(y_true, y_pred, average='weighted')
        # recall
        r_micro = recall_score(y_true, y_pred, average='micro')
        r_macro = recall_score(y_true, y_pred, average='macro')
        r_weighted = recall_score(y_true, y_pred, average='weighted')
        # f1-score
        f_micro = f1_score(y_true, y_pred, average='micro')
        f_macro = f1_score(y_true, y_pred, average='macro')
        f_weighted = f1_score(y_true, y_pred, average='weighted')

        # classification report for features
        if self.mapping:
            classes = sorted(self.mapping, key=self.mapping.get)
        else:
            classes = np.arange(self._N_classes)
        p, r, f, s = precision_recall_fscore_support(y_true, y_pred)
        cls_report = pd.DataFrame({'Class name': classes, 'Precision': p, 'Recall': r, 'F1-score': f, 'Support': s})
        self._inference_content['classification_report'] = cls_report.to_html(index=False, float_format='{:.4f}'.format,
                                                                              justify='left')

        plot_confusion_matrix(data, path=os.path.join(self.output_path, self._inference_content['confusion_matrix']))

        return [p_micro, p_macro, p_weighted, r_micro, r_macro, r_weighted, f_micro, f_macro, f_weighted]

    def _collect_data(self, preds, sample):
        data = pd.DataFrame({'y_true': sample[self._target].values})
        if self.task in 'multiclass':
            if self.mapping is not None:
                data['y_true'] = np.array([self.mapping[y] for y in data['y_true'].values])
            data['y_pred'] = preds._data.argmax(axis=1)
            data = data[~np.isnan(preds._data).any(axis=1)]
        else:
            data['y_pred'] = preds._data[:, 0]
            data.sort_values('y_pred', ascending=False, inplace=True)
            data['bin'] = (np.arange(data.shape[0]) / data.shape[0] * self.n_bins).astype(int)
            data = data[~data['y_pred'].isnull()]
        return data

    def fit_predict(self, *args, **kwargs):
        """Wrapped ``automl.fit_predict`` method.

        Valid args, kwargs are the same as wrapped automl.

        Args:
            *args: Arguments.
            **kwargs: Additional parameters.

        Returns:
            OOF predictions.

        """
        # TODO: parameters parsing in general case

        preds = self._model.fit_predict(*args, **kwargs)

        train_data = kwargs["train_data"] if "train_data" in kwargs else args[0]
        input_roles = kwargs["roles"] if "roles" in kwargs else args[1]
        self._target = input_roles['target']
        valid_data = kwargs.get("valid_data", None)
        if valid_data is None:
            data = self._collect_data(preds, train_data)
        else:
            data = self._collect_data(preds, valid_data)

        self._inference_content = {}
        if self.task == 'binary':
            # filling for html
            self._inference_content = {}
            self._inference_content['roc_curve'] = 'valid_roc_curve.png'
            self._inference_content['pr_curve'] = 'valid_pr_curve.png'
            self._inference_content['pie_f1_metric'] = 'valid_pie_f1_metric.png'
            self._inference_content['preds_distribution_by_bins'] = 'valid_preds_distribution_by_bins.png'
            self._inference_content['distribution_of_logits'] = 'valid_distribution_of_logits.png'
            # graphics and metrics
            _, self._F1_thresh = f1_score_w_co(data)
            auc_score, prec, rec, F1 = self._binary_classification_details(data)
            # update model section
            evaluation_parameters = ['AUC-score', \
                                     'Precision', \
                                     'Recall', \
                                     'F1-score']
            self._model_summary = pd.DataFrame({'Evaluation parameter': evaluation_parameters, \
                                                'Validation sample': [auc_score, prec, rec, F1]})
        elif self.task == 'reg':
            # filling for html
            self._inference_content['target_distribution'] = 'valid_target_distribution.png'
            self._inference_content['error_hist'] = 'valid_error_hist.png'
            self._inference_content['scatter_plot'] = 'valid_scatter_plot.png'
            # graphics and metrics
            mean_ae, median_ae, mse, r2, evs = self._regression_details(data)
            # model section
            evaluation_parameters = ['Mean absolute error', \
                                     'Median absolute error', \
                                     'Mean squared error', \
                                     'R^2 (coefficient of determination)', \
                                     'Explained variance']
            self._model_summary = pd.DataFrame({'Evaluation parameter': evaluation_parameters, \
                                                'Validation sample': [mean_ae, median_ae, mse, r2, evs]})
        elif self.task == 'multiclass':
            self._N_classes = len(train_data[self._target].drop_duplicates())
            self._inference_content['confusion_matrix'] = 'valid_confusion_matrix.png'

            index_names = np.array([['Precision', 'Recall', 'F1-score'], \
                                    ['micro', 'macro', 'weighted']])
            index = pd.MultiIndex.from_product(index_names, names=['Evaluation metric', 'Average'])

            summary = self._multiclass_details(data)
            self._model_summary = pd.DataFrame({'Validation sample': summary}, index=index)

        self._inference_content['title'] = 'Results on validation sample'

        self._generate_model_section()

        # generate train data section
        self._train_data_overview = self._data_genenal_info(train_data)
        self._describe_roles(train_data)
        self._describe_dropped_features(train_data)
        self._generate_train_set_section()

        # generate fit_predict section
        self._generate_inference_section(data)
        self.generate_report()
        return preds

    def predict(self, *args, **kwargs):
        """Wrapped automl.predict method.

        Valid args, kwargs are the same as wrapped automl.

        Args:
            *args: arguments.
            **kwargs: additional parameters.

        Returns:
            predictions.

        """
        self._n_test_sample += 1
        # get predictions
        test_preds = self._model.predict(*args, **kwargs)

        test_data = kwargs["test"] if "test" in kwargs else args[0]
        data = self._collect_data(test_preds, test_data)

        if self.task == 'binary':
            # filling for html
            self._inference_content = {}
            self._inference_content['roc_curve'] = 'test_roc_curve_{}.png'.format(self._n_test_sample)
            self._inference_content['pr_curve'] = 'test_pr_curve_{}.png'.format(self._n_test_sample)
            self._inference_content['pie_f1_metric'] = 'test_pie_f1_metric_{}.png'.format(self._n_test_sample)
            self._inference_content['bins_preds'] = 'test_bins_preds_{}.png'.format(self._n_test_sample)
            self._inference_content['preds_distribution_by_bins'] = 'test_preds_distribution_by_bins_{}.png'.format(
                self._n_test_sample)
            self._inference_content['distribution_of_logits'] = 'test_distribution_of_logits_{}.png'.format(self._n_test_sample)
            # graphics and metrics
            auc_score, prec, rec, F1 = self._binary_classification_details(data)

            if self._n_test_sample >= 2:
                self._model_summary['Test sample {}'.format(self._n_test_sample)] = [auc_score, prec, rec, F1]
            else:
                self._model_summary['Test sample'] = [auc_score, prec, rec, F1]

        elif self.task == 'reg':
            # filling for html
            self._inference_content = {}
            self._inference_content['target_distribution'] = 'test_target_distribution_{}.png'.format(self._n_test_sample)
            self._inference_content['error_hist'] = 'test_error_hist_{}.png'.format(self._n_test_sample)
            self._inference_content['scatter_plot'] = 'test_scatter_plot_{}.png'.format(self._n_test_sample)
            # graphics
            mean_ae, median_ae, mse, r2, evs = self._regression_details(data)
            # update model section
            if self._n_test_sample >= 2:
                self._model_summary['Test sample {}'.format(self._n_test_sample)] = [mean_ae, median_ae, mse, r2, evs]
            else:
                self._model_summary['Test sample'] = [mean_ae, median_ae, mse, r2, evs]

        elif self.task == 'multiclass':
            self._inference_content['confusion_matrix'] = 'test_confusion_matrix_{}.png'.format(self._n_test_sample)
            test_summary = self._multiclass_details(data)
            if self._n_test_sample >= 2:
                self._model_summary['Test sample {}'.format(self._n_test_sample)] = test_summary
            else:
                self._model_summary['Test sample'] = test_summary

        # layout depends on number of test samples
        if self._n_test_sample >= 2:
            self._inference_content['title'] = 'Results on test sample {}'.format(self._n_test_sample)

        else:
            self._inference_content['title'] = 'Results on test sample'

        # update model section
        self._generate_model_section()

        # generate predict section
        self._generate_inference_section(data)
        self.generate_report()
        return test_preds

    def _data_genenal_info(self, data):
        general_info = pd.DataFrame(columns=['Parameter', 'Value'])
        general_info.loc[0] = ('Number of records', data.shape[0])
        general_info.loc[1] = ('Total number of features', data.shape[1])
        general_info.loc[2] = ('Used features', len(self._model.reader._used_features))
        general_info.loc[3] = ('Dropped features', len(self._model.reader._dropped_features))
        # general_info.loc[4] = ('Number of positive cases', np.sum(data[self._target] == 1))
        # general_info.loc[5] = ('Number of negative cases', np.sum(data[self._target] == 0))
        return general_info.to_html(index=False, justify='left')

    def _describe_roles(self, train_data):

        # detect feature roles
        roles = self._model.reader._roles
        numerical_features = [feat_name for feat_name in roles if roles[feat_name].name == 'Numeric']
        categorical_features = [feat_name for feat_name in roles if roles[feat_name].name == 'Category']
        datetime_features = [feat_name for feat_name in roles if roles[feat_name].name == 'Datetime']

        # numerical roles
        numerical_features_df = []
        for feature_name in numerical_features:
            item = {'Feature name': feature_name}
            item['NaN ratio'] = "{:.4f}".format(train_data[feature_name].isna().sum() / train_data.shape[0])
            values = train_data[feature_name].dropna().values
            item['min'] = np.min(values)
            item['quantile_25'] = np.quantile(values, 0.25)
            item['average'] = np.mean(values)
            item['median'] = np.median(values)
            item['quantile_75'] = np.quantile(values, 0.75)
            item['max'] = np.max(values)
            numerical_features_df.append(item)
        if numerical_features_df == []:
            self._numerical_features_table = None
        else:
            self._numerical_features_table = pd.DataFrame(numerical_features_df).to_html(index=False,
                                                                                         float_format='{:.2f}'.format,
                                                                                         justify='left')
        # categorical roles
        categorical_features_df = []
        for feature_name in categorical_features:
            item = {'Feature name': feature_name}
            item['NaN ratio'] = "{:.4f}".format(train_data[feature_name].isna().sum() / train_data.shape[0])
            value_counts = train_data[feature_name].value_counts(normalize=True)
            values = value_counts.index.values
            counts = value_counts.values
            item['Number of unique values'] = len(counts)
            item['Most frequent value'] = values[0]
            item['Occurance of most frequent'] = "{:.1f}%".format(100 * counts[0])
            item['Least frequent value'] = values[-1]
            item['Occurance of least frequent'] = "{:.1f}%".format(100 * counts[-1])
            categorical_features_df.append(item)
        if categorical_features_df == []:
            self._categorical_features_table = None
        else:
            self._categorical_features_table = pd.DataFrame(categorical_features_df).to_html(index=False, justify='left')
        # datetime roles
        datetime_features_df = []
        for feature_name in datetime_features:
            item = {'Feature name': feature_name}
            item['NaN ratio'] = "{:.4f}".format(train_data[feature_name].isna().sum() / train_data.shape[0])
            values = train_data[feature_name].dropna().values
            item['min'] = np.min(values)
            item['max'] = np.max(values)
            item['base_date'] = self._model.reader._roles[feature_name].base_date
            datetime_features_df.append(item)
        if datetime_features_df == []:
            self._datetime_features_table = None
        else:
            self._datetime_features_table = pd.DataFrame(datetime_features_df).to_html(index=False, justify='left')

    def _describe_dropped_features(self, train_data):
        self._max_nan_rate = self._model.reader.max_nan_rate
        self._max_constant_rate = self._model.reader.max_constant_rate
        self._features_dropped_list = self._model.reader._dropped_features
        # dropped features table
        dropped_list = [col for col in self._features_dropped_list if col != self._target]
        if dropped_list == []:
            self._dropped_features_table = None
        else:
            dropped_nan_ratio = train_data[dropped_list].isna().sum() / train_data.shape[0]
            dropped_most_occured = pd.Series(np.nan, index=dropped_list)
            for col in dropped_list:
                col_most_occured = train_data[col].value_counts(normalize=True).values
                if len(col_most_occured) > 0:
                    dropped_most_occured[col] = col_most_occured[0]
            dropped_features_table = pd.DataFrame({'nan_rate': dropped_nan_ratio, 'constant_rate': dropped_most_occured})
            self._dropped_features_table = dropped_features_table.reset_index().rename(
                columns={'index': 'Название переменной'}).to_html(index=False, justify='left')

    def _generate_model_section(self):
        model_summary = None
        if self._model_summary is not None:
            model_summary = self._model_summary.to_html(index=self.task == 'multiclass', justify='left',
                                                        float_format='{:.4f}'.format)

        env = Environment(loader=FileSystemLoader(searchpath=self.template_path))
        model_section = env.get_template(self._model_section_path).render(
            model_name=self._model_name,
            model_parameters=self._model_parameters,
            model_summary=model_summary
        )
        self._sections['model'] = model_section

    def _generate_train_set_section(self):
        env = Environment(loader=FileSystemLoader(searchpath=self.template_path))
        train_set_section = env.get_template(self._train_set_section_path).render(
            train_data_overview=self._train_data_overview,
            numerical_features_table=self._numerical_features_table,
            categorical_features_table=self._categorical_features_table,
            datetime_features_table=self._datetime_features_table,
            target=self._target,
            max_nan_rate=self._max_nan_rate,
            max_constant_rate=self._max_constant_rate,
            dropped_features_table=self._dropped_features_table
        )
        self._sections['train_set'] = train_set_section

    def _generate_inference_section(self, data):
        env = Environment(loader=FileSystemLoader(searchpath=self.template_path))
        inference_section = env.get_template(self._inference_section_path[self.task]).render(self._inference_content)
        self._model_results.append(inference_section)

    def _generate_results_section(self):
        if self._model_results:
            env = Environment(loader=FileSystemLoader(searchpath=self.template_path))
            results_section = env.get_template(self._results_section_path).render(
                model_results=self._model_results
            )
            self._sections['results'] = results_section

    def generate_report(self):
        # collection sections
        self._generate_results_section()
        sections_list = []
        for sec_name in self.sections_order:
            if sec_name in self._sections:
                sections_list.append(self._sections[sec_name])
        # put sections inside
        env = Environment(loader=FileSystemLoader(searchpath=self.template_path))
        report = env.get_template(self._base_template_path).render(
            title=self.title,
            sections=sections_list,
            pdf=self.pdf_file_name
        )
        with open(os.path.join(self.output_path, self.report_file_name), "w", encoding='utf-8') as f:
            f.write(report)

        if self.pdf_file_name:
            try:
                from weasyprint import HTML

                HTML(
                    string=report,
                    base_url=self.output_path
                ).write_pdf(os.path.join(self.output_path, self.pdf_file_name))
            except ModuleNotFoundError:
                print("Can't generate PDF report: check manual for installing pdf extras.")


_default_wb_report_params = {"automl_date_column": "",
                             "report_name": 'autowoe_report.html',
                             "report_version_id": 1,
                             "city": "",
                             "model_aim": "",
                             "model_name": "",
                             "zakazchik": "",
                             "high_level_department": "",
                             "ds_name": "",
                             "target_descr": "",
                             "non_target_descr": ""}


class ReportDecoWhitebox(ReportDeco):
    """
    Special report wrapper for :class:`~lightautoml.automl.presets.whitebox_presets.WhiteBoxPreset`.
    Usage case is the same as main
    :class:`~lightautoml.report.report_deco.ReportDeco` class.
    It generates same report as :class:`~lightautoml.report.report_deco.ReportDeco` ,
    but with additional whitebox report part.

    Difference:

        - report_automl.predict gets additional report argument.
          It stands for updating whitebox report part.
          Calling ``report_automl.predict(test_data, report=True)``
          will update test part of whitebox report.
          Calling ``report_automl.predict(test_data, report=False)``
          will extend general report with.
          New data and keeps whitebox part as is (much more faster).
        - :class:`~lightautoml.automl.presets.whitebox_presets.WhiteBoxPreset`
          should be created with parameter ``general_params={'report': True}``
          to get white box report part.
          If ``general_params`` set to ``{'report': False}``,
          only standard ReportDeco part will be created (much faster).

    """

    @property
    def model(self):
        """Get unwrapped WhiteBox.

        Returns:
            model.

        """
        # this is made to remove heavy whitebox inner report deco
        model = copy(self._model)
        try:
            model_wo_report = model.whitebox.model
        except AttributeError:
            return self._model

        pipe = copy(self._model.levels[0][0])
        ml_algo = copy(pipe.ml_algos[0])

        ml_algo.models = [model_wo_report]
        pipe.ml_algos = [ml_algo]

        model.levels = [[pipe]]

        return model

    @property
    def content(self):
        return self._model.whitebox._ReportDeco__stat

    def __init__(self, **kwargs):
        super().__init__(**kwargs)

        self.wb_report_params = copy(_default_wb_report_params)

        # self.wb_report_params = wb_report_params
        self.wb_report_params['output_path'] = self.output_path
        self._whitebox_section_path = 'whitebox_section.html'
        self.sections_order.append('whitebox')

    def fit_predict(self, *args, **kwargs):
        """Wrapped :meth:`AutoML.fit_predict` method.

        Valid args, kwargs are the same as wrapped automl.

        Args:
            *args: Arguments.
            **kwargs: Additional parameters.

        Returns:
            OOF predictions.

        """
        predict_proba = super().fit_predict(*args, **kwargs)

        if self._model.general_params['report']:
            self._generate_whitebox_section()
        else:
            logger.warning("Whitebox part is not created. Fit WhiteBox with general_params['report'] = True")

        self.generate_report()
        return predict_proba

    def predict(self, *args, **kwargs):
        """Wrapped :meth:`AutoML.predict` method.

        Valid args, kwargs are the same as wrapped automl.

        Args:
            *args: Arguments.
            **kwargs: Additional parameters.

        Returns:
            Predictions.

        """
        if len(args) >= 2:
            args = (args[0],)

        kwargs['report'] = self._model.general_params['report']

        predict_proba = super().predict(*args, **kwargs)

        if self._model.general_params['report']:
            self._generate_whitebox_section()
        else:
            logger.warning("Whitebox part is not created. Fit WhiteBox with general_params['report'] = True")

        self.generate_report()
        return predict_proba

    def _generate_whitebox_section(self):
        self._model.whitebox.generate_report(self.wb_report_params)
        content = self.content.copy()

        if self._n_test_sample >= 2:
            content['n_test_sample'] = self._n_test_sample
        content['model_coef'] = pd.DataFrame(content['model_coef'], \
                                             columns=['Feature name', 'Coefficient']).to_html(index=False)
        content['p_vals'] = pd.DataFrame(content['p_vals'], \
                                         columns=['Feature name', 'P-value']).to_html(index=False)
        content['p_vals_test'] = pd.DataFrame(content['p_vals_test'], \
                                              columns=['Feature name', 'P-value']).to_html(index=False)
        content['train_vif'] = pd.DataFrame(content['train_vif'], \
                                            columns=['Feature name', 'VIF value']).to_html(index=False)
        content['psi_total'] = pd.DataFrame(content['psi_total'], \
                                            columns=['Feature name', 'PSI value']).to_html(index=False)
        content['psi_zeros'] = pd.DataFrame(content['psi_zeros'], \
                                            columns=['Feature name', 'PSI value']).to_html(index=False)
        content['psi_ones'] = pd.DataFrame(content['psi_ones'], \
                                           columns=['Feature name', 'PSI value']).to_html(index=False)

        env = Environment(loader=FileSystemLoader(searchpath=self.template_path))
        self._sections['whitebox'] = env.get_template(self._whitebox_section_path).render(content)


def plot_data_hist(data, title='title', bins=100, path=None):
    sns.set(style="whitegrid", font_scale=1.5)
    fig, axs = plt.subplots(figsize=(16, 10))
    sns.distplot(data, bins=bins, color="m", ax=axs)
    axs.set_title(title);
    fig.savefig(path, bbox_inches='tight');
    plt.close()


    
class ReportDecoNLP(ReportDeco):
<<<<<<< HEAD

=======
    """
    Special report wrapper for :class:`~lightautoml.automl.presets.text_presets.TabularNLPAutoML`.
    Usage case is the same as main
    :class:`~lightautoml.report.report_deco.ReportDeco` class.
    It generates same report as :class:`~lightautoml.report.report_deco.ReportDeco` ,
    but with additional NLP report part.
    
    """
>>>>>>> fd52d65a
    def __init__(self, **kwargs):
        super().__init__(**kwargs)
        self._nlp_section_path = 'nlp_section.html'
        self._nlp_subsection_path = 'nlp_subsection.html'
        self._nlp_subsections = []
        self.sections_order.append('nlp')


    def __call__(self, model):
        self._model = model

        # AutoML only
        self.task = self._model.task._name  # valid_task_names = ['binary', 'reg', 'multiclass']

        # add informataion to report
        self._model_name = model.__class__.__name__
        self._model_parameters = json2html.convert(extract_params(model))
        self._model_summary = None

        self._sections = {}
        self._sections['intro'] = '<p>This report was generated automatically.</p>'
        self._model_results = []
        self._n_test_sample = 0

        self._generate_model_section()
        self.generate_report()
        return self


    def fit_predict(self, *args, **kwargs):
        """Wrapped :meth:`TabularNLPAutoML.fit_predict` method.

        Valid args, kwargs are the same as wrapped automl.

        Args:
            *args: Arguments.
            **kwargs: Additional parameters.

        Returns:
            OOF predictions.

        """
        preds = super().fit_predict(*args, **kwargs)

        train_data = kwargs["train_data"] if "train_data" in kwargs else args[0]
        roles = kwargs["roles"] if "roles" in kwargs else args[1]

        self._text_fields = roles['text']
        for text_field in self._text_fields:
            content = {}
            content['title'] = 'Text field: ' + text_field
            content['char_len_hist'] = text_field + '_char_len_hist.png'
            plot_data_hist(data=train_data[text_field].apply(len).values,
                           path = os.path.join(self.output_path, content['char_len_hist']),
                           title='Length in char')
            content['tokens_len_hist'] = text_field + '_tokens_len_hist.png'
            plot_data_hist(data=train_data[text_field].str.split(' ').apply(len).values,
                           path = os.path.join(self.output_path, content['tokens_len_hist']),
                           title='Length in tokens')
            self._generate_nlp_subsection(content)
        # Concatenated text fields
        if len(self._text_fields) >= 2:
            all_fields = train_data[self._text_fields].agg(' '.join, axis=1)
            content = {}
            content['title'] = 'Concatenated text fields'
            content['char_len_hist'] = 'concat_char_len_hist.png'
            plot_data_hist(data=all_fields.apply(len).values,
                           path = os.path.join(self.output_path, content['char_len_hist']),
                           title='Length in char')
            content['tokens_len_hist'] = 'concat_tokens_len_hist.png'
            plot_data_hist(data=all_fields.str.split(' ').apply(len).values,
                           path = os.path.join(self.output_path, content['tokens_len_hist']),
                           title='Length in tokens')
            self._generate_nlp_subsection(content)


        self._generate_nlp_section()
        self.generate_report()
        return preds


    def _generate_nlp_subsection(self, content):
        # content has the following fields:
        # title:            subsection title
        # char_len_hist:    path to histogram of text length (number of chars)
        # tokens_len_hist:  path to histogram of text length (number of tokens)
        env = Environment(loader=FileSystemLoader(searchpath=self.template_path))
        nlp_subsection = env.get_template(self._nlp_subsection_path).render(content)
        self._nlp_subsections.append(nlp_subsection)


    def _generate_nlp_section(self):
        if self._model_results:
            env = Environment(loader=FileSystemLoader(searchpath=self.template_path))
            nlp_section = env.get_template(self._nlp_section_path).render(
                nlp_subsections=self._nlp_subsections
            )
            self._sections['nlp'] = nlp_section<|MERGE_RESOLUTION|>--- conflicted
+++ resolved
@@ -942,9 +942,6 @@
 
     
 class ReportDecoNLP(ReportDeco):
-<<<<<<< HEAD
-
-=======
     """
     Special report wrapper for :class:`~lightautoml.automl.presets.text_presets.TabularNLPAutoML`.
     Usage case is the same as main
@@ -953,7 +950,6 @@
     but with additional NLP report part.
     
     """
->>>>>>> fd52d65a
     def __init__(self, **kwargs):
         super().__init__(**kwargs)
         self._nlp_section_path = 'nlp_section.html'
